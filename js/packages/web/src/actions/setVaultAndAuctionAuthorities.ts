<<<<<<< HEAD
import { Keypair, TransactionInstruction } from '@solana/web3.js';
import {
  setAuctionAuthority,
  setVaultAuthority,
  StringPublicKey,
} from '@oyster/common';

// This command sets the authorities on the vault and auction to be the newly created auction manager.
export async function setVaultAndAuctionAuthorities(
  wallet: any,
  vault: StringPublicKey,
  auction: StringPublicKey,
  auctionManager: StringPublicKey,
=======
import { Keypair, PublicKey, TransactionInstruction } from '@solana/web3.js';
import {
  setAuctionAuthority,
  setVaultAuthority,
  WalletSigner,
} from '@oyster/common';
import { WalletNotConnectedError } from '@solana/wallet-adapter-base';

// This command sets the authorities on the vault and auction to be the newly created auction manager.
export async function setVaultAndAuctionAuthorities(
  wallet: WalletSigner,
  vault: PublicKey,
  auction: PublicKey,
  auctionManager: PublicKey,
>>>>>>> 129bc3fd
): Promise<{
  instructions: TransactionInstruction[];
  signers: Keypair[];
}> {
  if (!wallet.publicKey) throw new WalletNotConnectedError();

  let signers: Keypair[] = [];
  let instructions: TransactionInstruction[] = [];

  await setAuctionAuthority(
    auction,
    wallet.publicKey.toBase58(),
    auctionManager,
    instructions,
  );
  await setVaultAuthority(
    vault,
    wallet.publicKey.toBase58(),
    auctionManager,
    instructions,
  );

  return { instructions, signers };
}<|MERGE_RESOLUTION|>--- conflicted
+++ resolved
@@ -1,22 +1,8 @@
-<<<<<<< HEAD
 import { Keypair, TransactionInstruction } from '@solana/web3.js';
 import {
   setAuctionAuthority,
   setVaultAuthority,
   StringPublicKey,
-} from '@oyster/common';
-
-// This command sets the authorities on the vault and auction to be the newly created auction manager.
-export async function setVaultAndAuctionAuthorities(
-  wallet: any,
-  vault: StringPublicKey,
-  auction: StringPublicKey,
-  auctionManager: StringPublicKey,
-=======
-import { Keypair, PublicKey, TransactionInstruction } from '@solana/web3.js';
-import {
-  setAuctionAuthority,
-  setVaultAuthority,
   WalletSigner,
 } from '@oyster/common';
 import { WalletNotConnectedError } from '@solana/wallet-adapter-base';
@@ -24,10 +10,9 @@
 // This command sets the authorities on the vault and auction to be the newly created auction manager.
 export async function setVaultAndAuctionAuthorities(
   wallet: WalletSigner,
-  vault: PublicKey,
-  auction: PublicKey,
-  auctionManager: PublicKey,
->>>>>>> 129bc3fd
+  vault: StringPublicKey,
+  auction: StringPublicKey,
+  auctionManager: StringPublicKey,
 ): Promise<{
   instructions: TransactionInstruction[];
   signers: Keypair[];
