import {
  Keypair,
  Connection,
  PublicKey,
  TransactionInstruction,
} from '@solana/web3.js';
import {
  ParsedAccount,
  SequenceType,
  sendTransactions,
  sendTransactionWithRetry,
  BidderPot,
  createAssociatedTokenAccountInstruction,
  programIds,
<<<<<<< HEAD
  findProgramAddress,
=======
  AuctionState,
  TokenAccount,
>>>>>>> 3a62a46e
} from '@oyster/common';

import { AuctionView } from '../hooks';

import { claimBid } from '../models/metaplex/claimBid';
import { emptyPaymentAccount } from '../models/metaplex/emptyPaymentAccount';
import { QUOTE_MINT } from '../constants';
import { setupPlaceBid } from './sendPlaceBid';

const BATCH_SIZE = 10;
const SETTLE_TRANSACTION_SIZE = 7;
const CLAIM_TRANSACTION_SIZE = 6;
export async function settle(
  connection: Connection,
  wallet: any,
  auctionView: AuctionView,
  bidsToClaim: ParsedAccount<BidderPot>[],
  payingAccount: PublicKey | undefined,
  accountsByMint: Map<string, TokenAccount>,
) {
  if (
    auctionView.auction.info.ended() &&
    auctionView.auction.info.state !== AuctionState.Ended
  ) {
    let signers: Keypair[][] = [];
    let instructions: TransactionInstruction[][] = [];

    await setupPlaceBid(
      connection,
      wallet,
      payingAccount,
      auctionView,
      accountsByMint,
      0,
      instructions,
      signers,
    );

    await sendTransactionWithRetry(
      connection,
      wallet,
      instructions[0],
      signers[0],
    );
  }

  await claimAllBids(connection, wallet, auctionView, bidsToClaim);
  await emptyPaymentAccountForAllTokens(connection, wallet, auctionView);
}

async function emptyPaymentAccountForAllTokens(
  connection: Connection,
  wallet: any,
  auctionView: AuctionView,
) {
  const PROGRAM_IDS = programIds();
  let signers: Array<Array<Keypair[]>> = [];
  let instructions: Array<Array<TransactionInstruction[]>> = [];

  let currSignerBatch: Array<Keypair[]> = [];
  let currInstrBatch: Array<TransactionInstruction[]> = [];

  let settleSigners: Keypair[] = [];
  let settleInstructions: TransactionInstruction[] = [];
  let ataLookup: Record<string, boolean> = {};
  // TODO replace all this with payer account so user doesnt need to click approve several times.

  // Overall we have 10 parallel txns, of up to 4 settlements per txn
  // That's what this loop is building.
  const prizeArrays = [
    ...auctionView.items,
    ...(auctionView.participationItem ? [[auctionView.participationItem]] : []),
  ];
  for (let i = 0; i < prizeArrays.length; i++) {
    const items = prizeArrays[i];

    for (let j = 0; j < items.length; j++) {
      const item = items[j];
      const creators = item.metadata.info.data.creators;
      const edgeCaseWhereCreatorIsAuctioneer = !!creators
        ?.map(c => c.address)
        .find(
          c =>
            c.toBase58() ===
            auctionView.auctionManager.info.authority.toBase58(),
        );

      const addresses = [
        ...(creators ? creators.map(c => c.address) : []),
        ...[auctionView.auctionManager.info.authority],
      ];

      for (let k = 0; k < addresses.length; k++) {
        const ata = (
          await findProgramAddress(
            [
              addresses[k].toBuffer(),
              PROGRAM_IDS.token.toBuffer(),
              QUOTE_MINT.toBuffer(),
            ],
            PROGRAM_IDS.associatedToken,
          )
        )[0];

        const existingAta = await connection.getAccountInfo(ata);
        console.log('Existing ata?', existingAta);
        if (!existingAta && !ataLookup[ata.toBase58()])
          createAssociatedTokenAccountInstruction(
            settleInstructions,
            ata,
            wallet.publicKey,
            addresses[k],
            QUOTE_MINT,
          );

        ataLookup[ata.toBase58()] = true;

        const creatorIndex = creators
          ? creators
              .map(c => c.address.toBase58())
              .indexOf(addresses[k].toBase58())
          : null;

        await emptyPaymentAccount(
          auctionView.auctionManager.info.acceptPayment,
          ata,
          auctionView.auctionManager.pubkey,
          item.metadata.pubkey,
          item.masterEdition?.pubkey,
          item.safetyDeposit.pubkey,
          item.safetyDeposit.info.vault,
          auctionView.auction.pubkey,
          wallet.publicKey,
          addresses[k],
          item === auctionView.participationItem ? null : i,
          item === auctionView.participationItem ? null : j,
          creatorIndex === -1 ||
            creatorIndex === null ||
            (edgeCaseWhereCreatorIsAuctioneer && k === addresses.length - 1)
            ? null
            : creatorIndex,
          settleInstructions,
        );

        if (settleInstructions.length >= SETTLE_TRANSACTION_SIZE) {
          currSignerBatch.push(settleSigners);
          currInstrBatch.push(settleInstructions);
          settleSigners = [];
          settleInstructions = [];
        }

        if (currInstrBatch.length === BATCH_SIZE) {
          signers.push(currSignerBatch);
          instructions.push(currInstrBatch);
          currSignerBatch = [];
          currInstrBatch = [];
        }
      }
    }
  }

  if (
    settleInstructions.length < SETTLE_TRANSACTION_SIZE &&
    settleInstructions.length > 0
  ) {
    currSignerBatch.push(settleSigners);
    currInstrBatch.push(settleInstructions);
  }

  if (currInstrBatch.length <= BATCH_SIZE && currInstrBatch.length > 0) {
    // add the last one on
    signers.push(currSignerBatch);
    instructions.push(currInstrBatch);
  }

  for (let i = 0; i < instructions.length; i++) {
    const instructionBatch = instructions[i];
    const signerBatch = signers[i];
    if (instructionBatch.length >= 2)
      // Pump em through!
      await sendTransactions(
        connection,
        wallet,
        instructionBatch,
        signerBatch,
        SequenceType.StopOnFailure,
        'single',
      );
    else
      await sendTransactionWithRetry(
        connection,
        wallet,
        instructionBatch[0],
        signerBatch[0],
        'single',
      );
  }
}

async function claimAllBids(
  connection: Connection,
  wallet: any,
  auctionView: AuctionView,
  bids: ParsedAccount<BidderPot>[],
) {
  let signers: Array<Array<Keypair[]>> = [];
  let instructions: Array<Array<TransactionInstruction[]>> = [];

  let currSignerBatch: Array<Keypair[]> = [];
  let currInstrBatch: Array<TransactionInstruction[]> = [];

  let claimBidSigners: Keypair[] = [];
  let claimBidInstructions: TransactionInstruction[] = [];

  // TODO replace all this with payer account so user doesnt need to click approve several times.

  // Overall we have 10 parallel txns, of up to 7 claims in each txn
  // That's what this loop is building.
  for (let i = 0; i < bids.length; i++) {
    const bid = bids[i];
    console.log('Claiming', bid.info.bidderAct.toBase58());
    await claimBid(
      auctionView.auctionManager.info.acceptPayment,
      bid.info.bidderAct,
      bid.info.bidderPot,
      auctionView.vault.pubkey,
      auctionView.auction.info.tokenMint,
      claimBidInstructions,
    );

    if (claimBidInstructions.length === CLAIM_TRANSACTION_SIZE) {
      currSignerBatch.push(claimBidSigners);
      currInstrBatch.push(claimBidInstructions);
      claimBidSigners = [];
      claimBidInstructions = [];
    }

    if (currInstrBatch.length === BATCH_SIZE) {
      signers.push(currSignerBatch);
      instructions.push(currInstrBatch);
      currSignerBatch = [];
      currInstrBatch = [];
    }
  }

  if (
    claimBidInstructions.length < CLAIM_TRANSACTION_SIZE &&
    claimBidInstructions.length > 0
  ) {
    currSignerBatch.push(claimBidSigners);
    currInstrBatch.push(claimBidInstructions);
  }

  if (currInstrBatch.length <= BATCH_SIZE && currInstrBatch.length > 0) {
    // add the last one on
    signers.push(currSignerBatch);
    instructions.push(currInstrBatch);
  }
  console.log('Instructions', instructions);
  for (let i = 0; i < instructions.length; i++) {
    const instructionBatch = instructions[i];
    const signerBatch = signers[i];
    console.log('Running batch', i);
    if (instructionBatch.length >= 2)
      // Pump em through!
      await sendTransactions(
        connection,
        wallet,
        instructionBatch,
        signerBatch,
        SequenceType.StopOnFailure,
        'single',
      );
    else
      await sendTransactionWithRetry(
        connection,
        wallet,
        instructionBatch[0],
        signerBatch[0],
        'single',
      );
    console.log('Done');
  }
}<|MERGE_RESOLUTION|>--- conflicted
+++ resolved
@@ -12,12 +12,9 @@
   BidderPot,
   createAssociatedTokenAccountInstruction,
   programIds,
-<<<<<<< HEAD
   findProgramAddress,
-=======
   AuctionState,
   TokenAccount,
->>>>>>> 3a62a46e
 } from '@oyster/common';
 
 import { AuctionView } from '../hooks';
