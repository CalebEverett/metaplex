--- conflicted
+++ resolved
@@ -1,5 +1,5 @@
 import React from 'react';
-import { BrowserRouter, Route, Switch } from 'react-router-dom';
+import { HashRouter, Route, Switch } from 'react-router-dom';
 import { contexts } from '@oyster/common';
 import { MetaProvider } from './contexts';
 import { AppLayout } from './components/Layout';
@@ -12,13 +12,8 @@
   AuctionCreateView,
   AuctionView,
   HomeView,
-<<<<<<< HEAD
-  ArtworkView,
-  // StaticPageView,
-=======
   ArtworksView,
   AnalyticsView,
->>>>>>> f934ced8
 } from './views';
 import { UseWalletProvider } from 'use-wallet';
 import { CoingeckoProvider } from './contexts/coingecko';
@@ -32,15 +27,10 @@
 export function Routes() {
   return (
     <>
-<<<<<<< HEAD
-      <BrowserRouter basename={'/'}>
-        <ConnectionProvider>
-=======
       <HashRouter basename={'/'}>
         <ConnectionProvider
           storeId={process.env.NEXT_PUBLIC_STORE_OWNER_ADDRESS_ADDRESS}
         >
->>>>>>> f934ced8
           <WalletProvider>
             <UseWalletProvider chainId={5}>
               <AccountsProvider>
@@ -66,8 +56,8 @@
                           />
                           <Route
                             exact
-                            path="/artwork/:id?"
-                            component={() => <ArtworkView />}
+                            path="/artworks/:id?"
+                            component={() => <ArtworksView />}
                           />
                           <Route
                             exact
@@ -114,7 +104,7 @@
             </UseWalletProvider>
           </WalletProvider>
         </ConnectionProvider>
-      </BrowserRouter>
+      </HashRouter>
     </>
   );
 }