--- conflicted
+++ resolved
@@ -227,15 +227,9 @@
   isActive?: boolean;
 }) => {
   const { bid, index, mint, isCancelled, isActive } = props;
-<<<<<<< HEAD
-  const { wallet } = useWallet();
+  const { publicKey } = useWallet();
   const bidder = bid.info.bidderPubkey;
-  const isme = wallet?.publicKey?.toBase58() === bidder;
-=======
-  const { publicKey } = useWallet();
-  const bidder = bid.info.bidderPubkey.toBase58();
   const isme = publicKey?.toBase58() === bidder;
->>>>>>> 129bc3fd
 
   // Get Twitter Handle from address
   const connection = useConnection();
