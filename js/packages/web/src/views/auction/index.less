--- conflicted
+++ resolved
@@ -133,7 +133,6 @@
 }
 
 .ant-carousel {
-<<<<<<< HEAD
   padding-bottom: 32px;
 }
 
@@ -179,8 +178,6 @@
   .img-cont-500{
     max-width: 550px;
   }
-=======
-  padding-bottom: 16px;
 }
 
 .auction-art-edition {
@@ -196,5 +193,4 @@
   font-family: Inter, sans-serif;
   font-style: normal;
   font-size: 0.9rem;
->>>>>>> f934ced8
 }