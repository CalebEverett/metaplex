import React, { useState, useMemo } from 'react';
import { Layout, Row, Col, Tabs, Button } from 'antd';
import Masonry from 'react-masonry-css';

import { PreSaleBanner } from '../../components/PreSaleBanner';
import { AuctionViewState, useAuctions } from '../../hooks';

import './index.less';
import { AuctionRenderCard } from '../../components/AuctionRenderCard';
import { Link, useHistory } from 'react-router-dom';
import { CardLoader } from '../../components/MyLoader';
import { useMeta } from '../../contexts';
import BN from 'bn.js';
import { programIds, useConnection, useWallet } from '@oyster/common';
import { saveAdmin } from '../../actions/saveAdmin';
import { WhitelistedCreator } from '../../models/metaplex';
import { Banner } from '../../components/Banner';
import { AppLayout } from '../../components/Layout';

const { TabPane } = Tabs;

const { Content } = Layout;
export const HomeView = () => {
  const auctions = useAuctions(AuctionViewState.Live);
  const auctionsEnded = useAuctions(AuctionViewState.Ended);
  const { isLoading, store } = useMeta();
  const [isInitalizingStore, setIsInitalizingStore] = useState(false);
  const connection = useConnection();
  const history = useHistory();
  const { wallet, connect } = useWallet();
  const breakpointColumnsObj = {
    default: 4,
    1100: 3,
    700: 2,
    500: 1,
  };

  const heroAuction = useMemo(
    () =>
      auctions.filter(a => {
        // const now = moment().unix();
        return !a.auction.info.ended();
        // filter out auction for banner that are further than 30 days in the future
        // return Math.floor(delta / 86400) <= 30;
      })?.[0],
    [auctions],
  );

  const liveAuctions = auctions.sort(
    (a, b) =>
      a.auction.info.endedAt
        ?.sub(b.auction.info.endedAt || new BN(0))
        .toNumber() || 0,
  );

  const liveAuctionsView = (
    <Masonry
      breakpointCols={breakpointColumnsObj}
      className="my-masonry-grid"
      columnClassName="my-masonry-grid_column"
    >
      {!isLoading
        ? liveAuctions.map((m, idx) => {
            const id = m.auction.pubkey.toBase58();
            return (
              <Link to={`/auction/${id}`} key={idx}>
                <AuctionRenderCard key={id} auctionView={m} />
              </Link>
            );
          })
        : [...Array(10)].map((_, idx) => <CardLoader key={idx} />)}
    </Masonry>
  );
  const endedAuctions = (
    <Masonry
      breakpointCols={breakpointColumnsObj}
      className="my-masonry-grid"
      columnClassName="my-masonry-grid_column"
    >
      {!isLoading
        ? auctionsEnded
            .filter((m, idx) => idx < 10)
            .map((m, idx) => {
              if (m === heroAuction) {
                return;
              }

              const id = m.auction.pubkey.toBase58();
              return (
                <Link to={`/auction/${id}`} key={idx}>
                  <AuctionRenderCard key={id} auctionView={m} />
                </Link>
              );
            })
        : [...Array(10)].map((_, idx) => <CardLoader key={idx} />)}
    </Masonry>
  );

  const CURRENT_STORE = programIds().store;

  return (
<<<<<<< HEAD
    <Layout style={{ margin: 0, alignItems: 'center' }}>
      {!store && !isLoading && (
        <>
          {!CURRENT_STORE && (
            <p>
              Store has not been configured please set{' '}
              <em>REACT_APP_STORE_OWNER_ADDRESS_ADDRESS</em> to admin wallet
              inside <em>packages/web/.env</em> and restart yarn
            </p>
          )}
          {CURRENT_STORE && !wallet?.publicKey && (
            <p>
              <Button type="primary" className="app-btn" onClick={connect}>
                Connect
              </Button>{' '}
              to configure store.
            </p>
          )}
          {CURRENT_STORE && wallet?.publicKey && (
            <>
=======
    <AppLayout addBannerBg={true} src={'/main-banner.svg'}>
      <Layout style={{ margin: 0, alignItems: 'center' }}>
        {!store && !isLoading && (
          <>
            {!CURRENT_STORE && (
>>>>>>> 34ad81a9
              <p>
                Store has not been configured please set{' '}
                <em>REACT_APP_STORE_OWNER_ADDRESS_ADDRESS</em> to admin wallet
                inside <em>packages/web/.env</em> and restart yarn
              </p>
            )}
            {CURRENT_STORE && !wallet?.publicKey && (
              <p>
                <Button type="primary" className="app-btn" onClick={connect}>
                  Connect
                </Button>{' '}
                to configure store.
              </p>
<<<<<<< HEAD

              <Button
                className="app-btn"
                type="primary"
                loading={isInitalizingStore}
                disabled={!CURRENT_STORE}
                onClick={async () => {
                  if (!wallet?.publicKey) {
                    return;
                  }

                  setIsInitalizingStore(true);

                  await saveAdmin(connection, wallet, false, [
                    new WhitelistedCreator({
                      address: wallet?.publicKey,
                      activated: true,
                    }),
                  ]);

                  history.push('/admin');

                  window.location.reload();
                }}
              >
                Init Store
              </Button>
            </>
          )}
        </>
      )}
      {/* <PreSaleBanner auction={heroAuction} /> */}
      <Banner src={'/main-banner.svg'}>
        <div style={{
          height: "100%",
          display: "flex",
          flexDirection: "column",
          justifyContent: "center",
          marginLeft: "4vw",
          maxWidth: 350,
          lineHeight: 1.1,
        }}>
          <h1 style={{
            color: "white",
            margin: 0,
          }}>The amazing world of McFarlane.</h1>
          <p style={{
            color: "white",
            fontSize: "clamp(0.7em, 1.5vw, 16px)",
            margin: "1rem 0 2rem",
          }}>Buy exclusive McFarlane NFTs.</p>
          <Button onClick={() => console.log("HOW TO BUY")} className="secondary-btn">
            How to Buy
          </Button>
        </div>
      </Banner>
      <Layout>
        <Content style={{ display: 'flex', flexWrap: 'wrap' }}>
          <Col style={{ width: '100%', marginTop: 10 }}>
            {liveAuctions.length > 1 && (
              <Row>
                <Tabs>
                  <TabPane>
                    <h2>Live Auctions</h2>
                    {liveAuctionsView}
                  </TabPane>
                </Tabs>
              </Row>
=======
>>>>>>> 34ad81a9
            )}
            {CURRENT_STORE && wallet?.publicKey && (
              <>
                <p>
                  Initializing store will allow you to control list of creators.
                </p>

                <Button
                  className="app-btn"
                  type="primary"
                  loading={isInitalizingStore}
                  disabled={!CURRENT_STORE}
                  onClick={async () => {
                    if (!wallet?.publicKey) {
                      return;
                    }

                    setIsInitalizingStore(true);

                    await saveAdmin(connection, wallet, false, [
                      new WhitelistedCreator({
                        address: wallet?.publicKey,
                        activated: true,
                      }),
                    ]);

                    history.push('/admin');

                    window.location.reload();
                  }}
                >
                  Init Store
                </Button>
              </>
            )}
          </>
        )}
        {/* <PreSaleBanner auction={heroAuction} /> */}
        <Banner src={'/main-banner.svg'} />
        <Layout>
          <Content style={{ display: 'flex', flexWrap: 'wrap' }}>
            <Col style={{ width: '100%', marginTop: 10 }}>
              {liveAuctions.length >= 1 && (
                <Row>
                  <Tabs>
                    <TabPane>
                      <h2>Live Auctions</h2>
                      {liveAuctionsView}
                    </TabPane>
                  </Tabs>
                </Row>
              )}
              <Row>
                {auctionsEnded.length > 0 && (
                  <Tabs>
                    <TabPane>
                      <h2>Ended Auctions</h2>
                      {endedAuctions}
                    </TabPane>
                  </Tabs>
                )}
                <br />
              </Row>
            </Col>
          </Content>
        </Layout>
      </Layout>
    </AppLayout>
  );
};<|MERGE_RESOLUTION|>--- conflicted
+++ resolved
@@ -99,34 +99,11 @@
   const CURRENT_STORE = programIds().store;
 
   return (
-<<<<<<< HEAD
-    <Layout style={{ margin: 0, alignItems: 'center' }}>
-      {!store && !isLoading && (
-        <>
-          {!CURRENT_STORE && (
-            <p>
-              Store has not been configured please set{' '}
-              <em>REACT_APP_STORE_OWNER_ADDRESS_ADDRESS</em> to admin wallet
-              inside <em>packages/web/.env</em> and restart yarn
-            </p>
-          )}
-          {CURRENT_STORE && !wallet?.publicKey && (
-            <p>
-              <Button type="primary" className="app-btn" onClick={connect}>
-                Connect
-              </Button>{' '}
-              to configure store.
-            </p>
-          )}
-          {CURRENT_STORE && wallet?.publicKey && (
-            <>
-=======
     <AppLayout addBannerBg={true} src={'/main-banner.svg'}>
       <Layout style={{ margin: 0, alignItems: 'center' }}>
         {!store && !isLoading && (
           <>
             {!CURRENT_STORE && (
->>>>>>> 34ad81a9
               <p>
                 Store has not been configured please set{' '}
                 <em>REACT_APP_STORE_OWNER_ADDRESS_ADDRESS</em> to admin wallet
@@ -140,77 +117,6 @@
                 </Button>{' '}
                 to configure store.
               </p>
-<<<<<<< HEAD
-
-              <Button
-                className="app-btn"
-                type="primary"
-                loading={isInitalizingStore}
-                disabled={!CURRENT_STORE}
-                onClick={async () => {
-                  if (!wallet?.publicKey) {
-                    return;
-                  }
-
-                  setIsInitalizingStore(true);
-
-                  await saveAdmin(connection, wallet, false, [
-                    new WhitelistedCreator({
-                      address: wallet?.publicKey,
-                      activated: true,
-                    }),
-                  ]);
-
-                  history.push('/admin');
-
-                  window.location.reload();
-                }}
-              >
-                Init Store
-              </Button>
-            </>
-          )}
-        </>
-      )}
-      {/* <PreSaleBanner auction={heroAuction} /> */}
-      <Banner src={'/main-banner.svg'}>
-        <div style={{
-          height: "100%",
-          display: "flex",
-          flexDirection: "column",
-          justifyContent: "center",
-          marginLeft: "4vw",
-          maxWidth: 350,
-          lineHeight: 1.1,
-        }}>
-          <h1 style={{
-            color: "white",
-            margin: 0,
-          }}>The amazing world of McFarlane.</h1>
-          <p style={{
-            color: "white",
-            fontSize: "clamp(0.7em, 1.5vw, 16px)",
-            margin: "1rem 0 2rem",
-          }}>Buy exclusive McFarlane NFTs.</p>
-          <Button onClick={() => console.log("HOW TO BUY")} className="secondary-btn">
-            How to Buy
-          </Button>
-        </div>
-      </Banner>
-      <Layout>
-        <Content style={{ display: 'flex', flexWrap: 'wrap' }}>
-          <Col style={{ width: '100%', marginTop: 10 }}>
-            {liveAuctions.length > 1 && (
-              <Row>
-                <Tabs>
-                  <TabPane>
-                    <h2>Live Auctions</h2>
-                    {liveAuctionsView}
-                  </TabPane>
-                </Tabs>
-              </Row>
-=======
->>>>>>> 34ad81a9
             )}
             {CURRENT_STORE && wallet?.publicKey && (
               <>
@@ -249,7 +155,30 @@
           </>
         )}
         {/* <PreSaleBanner auction={heroAuction} /> */}
-        <Banner src={'/main-banner.svg'} />
+        <Banner src={'/main-banner.svg'}>
+          <div style={{
+            height: "100%",
+            display: "flex",
+            flexDirection: "column",
+            justifyContent: "center",
+            marginLeft: "4vw",
+            maxWidth: 350,
+            lineHeight: 1.1,
+          }}>
+            <h1 style={{
+              color: "white",
+              margin: 0,
+            }}>The amazing world of McFarlane.</h1>
+            <p style={{
+              color: "white",
+              fontSize: "clamp(0.7em, 1.5vw, 16px)",
+              margin: "1rem 0 2rem",
+            }}>Buy exclusive McFarlane NFTs.</p>
+            <Button onClick={() => console.log("HOW TO BUY")} className="secondary-btn">
+              How to Buy
+            </Button>
+          </div>
+        </Banner>
         <Layout>
           <Content style={{ display: 'flex', flexWrap: 'wrap' }}>
             <Col style={{ width: '100%', marginTop: 10 }}>
