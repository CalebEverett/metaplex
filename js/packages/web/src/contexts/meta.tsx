--- conflicted
+++ resolved
@@ -659,15 +659,11 @@
 
   try {
     const STORE_ID = programIds().store.toBase58();
-<<<<<<< HEAD
-    if (a.account.data[0] === MetaplexKey.AuctionManagerV1) {
-=======
 
     if (
       a.account.data[0] === MetaplexKey.AuctionManagerV1 ||
       a.account.data[0] === 0
     ) {
->>>>>>> 34d5f423
       const storeKey = new PublicKey(a.account.data.slice(1, 33));
       if (storeKey.toBase58() === STORE_ID) {
         const auctionManager = decodeAuctionManager(a.account.data);
