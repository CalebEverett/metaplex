import React, { useMemo } from 'react';
import './index.less';
import { Link } from 'react-router-dom';
import { Button, Dropdown, Menu } from 'antd';
import { ConnectButton, useWallet } from '@oyster/common';
import { Notifications } from '../Notifications';
import useWindowDimensions from '../../utils/layout';
import { MenuOutlined } from '@ant-design/icons';
<<<<<<< HEAD
import { useMeta } from '../../contexts';
import { HowToBuyModal } from '../HowToBuyModal';
=======
import { CurrentUserBadge, Cog } from '../CurrentUserBadge';
>>>>>>> 569aa8b4

const getDefaultLinkActions = (connected: boolean) => {
  return [
    // <Link to={`/artworks`} key={'artworks'}>
    //   <Button className="app-btn">{connected ? 'My Items' : 'Artworks'}</Button>
    // </Link>,
    // <Link to={`/artists`} key={'artists'}>
    //   <Button className="app-btn">Creators</Button>
    // </Link>,
    // <Link to={`/artistAlley`} key={'artistalley'}>
    //   <Button className="app-btn">Artist Alley</Button>
    // </Link>,
  ];
};

const DefaultActions = ({ vertical = false }: { vertical?: boolean }) => {
  const { connected } = useWallet();
  return (
    <div
      style={{
        display: 'flex',
        flexDirection: vertical ? 'column' : 'row',
      }}
    >
      {getDefaultLinkActions(connected)}
    </div>
  );
};

const MetaplexMenu = () => {
  const { width } = useWindowDimensions();
  const { connected } = useWallet();

  if (width < 768)
    return (
      <>
        <Dropdown
          arrow
          placement="bottomLeft"
          trigger={['click']}
          overlay={
            <Menu>
              {getDefaultLinkActions(connected).map((item, idx) => (
                <Menu.Item key={idx}>{item}</Menu.Item>
              ))}
            </Menu>
          }
        >
          <MenuOutlined style={{ fontSize: '1.4rem' }} />
        </Dropdown>
      </>
    );

  return <DefaultActions />;
};

export const LogoLink = () => {
  return (
    <Link to={`/`}>
      <img src={'/mcfarlane-logo.svg'} />
    </Link>
  );
};

export const AppBar = () => {
  const { connected } = useWallet();
  return (
    <>
      <div className="app-left">
        <LogoLink />
        &nbsp;&nbsp;&nbsp;
        <MetaplexMenu />
      </div>
      <div className="app-right">
        <HowToBuyModal buttonClassName="modal-button-default" />
        {!connected && <ConnectButton type="primary" />}
        {connected && (
          <>
            <Notifications />
            <CurrentUserBadge showBalance={false} showAddress iconSize={24} />
            <Cog />
          </>
        )}
      </div>
    </>
  );
};<|MERGE_RESOLUTION|>--- conflicted
+++ resolved
@@ -6,12 +6,9 @@
 import { Notifications } from '../Notifications';
 import useWindowDimensions from '../../utils/layout';
 import { MenuOutlined } from '@ant-design/icons';
-<<<<<<< HEAD
 import { useMeta } from '../../contexts';
 import { HowToBuyModal } from '../HowToBuyModal';
-=======
 import { CurrentUserBadge, Cog } from '../CurrentUserBadge';
->>>>>>> 569aa8b4
 
 const getDefaultLinkActions = (connected: boolean) => {
   return [
