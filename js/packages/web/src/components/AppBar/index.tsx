--- conflicted
+++ resolved
@@ -109,13 +109,8 @@
 
   return (
     <>
-<<<<<<< HEAD
       <div className="app-left">
-        <Notifications />
-=======
-      <div className="app-left app-bar-box">
         <LogoLink />
->>>>>>> 24b1c019
         <div className="divider" />
         <Notifications />
         <MetaplexMenu />
