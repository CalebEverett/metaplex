import React, { useState, useMemo, useCallback, useEffect } from 'react';
import { LAMPORTS_PER_SOL, PublicKey } from '@solana/web3.js';
import { MintLayout, AccountLayout } from '@solana/spl-token';
import { Button, Form, Input, Modal, InputNumber } from 'antd';
import debounce from 'lodash/debounce';
import {
  decodeMasterEdition,
  MAX_EDITION_LEN,
  MAX_METADATA_LEN,
  MetadataKey,
  MetaplexOverlay,
  useConnection,
  useUserAccounts,
<<<<<<< HEAD

=======
>>>>>>> 0ba49547
} from '@oyster/common';
import { useArt } from '../../hooks';
import { mintEditionsToWallet } from '../../actions/mintEditionsIntoWallet';
import { ArtType } from '../../types';
import { Confetti } from '../Confetti';
import { Link } from 'react-router-dom';
import { useWallet } from '@solana/wallet-adapter-react';
<<<<<<< HEAD

=======
>>>>>>> 0ba49547

interface ArtMintingProps {
  id: string;
  onMint: Function;
}

export const ArtMinting = ({ id, onMint }: ArtMintingProps) => {
  const wallet = useWallet();
<<<<<<< HEAD

=======
>>>>>>> 0ba49547
  const connection = useConnection();
  const { accountByMint } = useUserAccounts();
  const [showMintModal, setShowMintModal] = useState<boolean>(false);
  const [showCongrats, setShowCongrats] = useState<boolean>(false);
  const [mintingDestination, setMintingDestination] = useState<string>('');
  const [editions, setEditions] = useState<number>(1);
  const [totalCost, setTotalCost] = useState<number>(0);
  const [isLoading, setIsLoading] = useState<boolean>(false);
  const art = useArt(id);

  const walletPubKey = wallet?.publicKey?.toString() || '';
  const maxEditionsToMint = art.maxSupply! - art.supply!;
  const isArtMasterEdition = art.type === ArtType.Master;
  const artMintTokenAccount = accountByMint.get(art.mint!);
  const isArtOwnedByUser =
    ((accountByMint.has(art.mint!) &&
      artMintTokenAccount?.info.amount.toNumber()) ||
      0) > 0;
  const isMasterEditionV1 = artMintTokenAccount
    ? decodeMasterEdition(artMintTokenAccount.account.data).key ===
      MetadataKey.MasterEditionV1
    : false;
  const renderMintEdition =
    isArtMasterEdition &&
    isArtOwnedByUser &&
    !isMasterEditionV1 &&
    maxEditionsToMint !== 0;

  const mintingDestinationErr = useMemo(() => {
    if (!mintingDestination) return 'Required';

    try {
      new PublicKey(mintingDestination);
      return '';
    } catch (e) {
      return 'Invalid address format';
    }
  }, [mintingDestination]);

  const isMintingDisabled =
    isLoading || editions < 1 || Boolean(mintingDestinationErr);

  const debouncedEditionsChangeHandler = useCallback(
    debounce(val => {
      setEditions(val < 1 ? 1 : val);
    }, 300),
    [],
  );

  useEffect(() => {
    if (editions < 1) return;

    (async () => {
      const mintRentExempt = await connection.getMinimumBalanceForRentExemption(
        MintLayout.span,
      );
      const accountRentExempt =
        await connection.getMinimumBalanceForRentExemption(AccountLayout.span);
      const metadataRentExempt =
        await connection.getMinimumBalanceForRentExemption(MAX_METADATA_LEN);
      const editionRentExempt =
        await connection.getMinimumBalanceForRentExemption(MAX_EDITION_LEN);

      const cost =
        ((mintRentExempt +
          accountRentExempt +
          metadataRentExempt +
          editionRentExempt) *
          editions) /
        LAMPORTS_PER_SOL;

      setTotalCost(cost);
    })();
  }, [connection, editions]);

  useEffect(() => {
    if (!walletPubKey) return;

    setMintingDestination(walletPubKey);
  }, [walletPubKey]);

  useEffect(() => {
    return debouncedEditionsChangeHandler.cancel();
  }, []);

  const onSuccessfulMint = () => {
    setShowMintModal(false);
    setMintingDestination(walletPubKey);
    setEditions(1);
    setShowCongrats(true);
  };

  const mint = async () => {
    try {
      setIsLoading(true);
      await mintEditionsToWallet(
        art,
        wallet!,
        connection,
        artMintTokenAccount!,
        editions,
        mintingDestination,
      );
      onSuccessfulMint();
    } catch (e) {
      console.error(e);
    } finally {
      setIsLoading(false);
    }
  };

  return (
    <>
      {renderMintEdition && (
        <div>
          <Button
            type="primary"
            size="large"
            className="action-btn"
            style={{ marginTop: 20 }}
            onClick={() => setShowMintModal(true)}
          >
            Mint
          </Button>

          <Modal
            visible={showMintModal}
            centered
            okText="
            closable={!isLoading}
            okButtonProps={{
              disabled: isMintingDisabled,
            }}
            cancelButtonProps={{ disabled: isLoading }}
            onOk={mint}
            onCancel={() => setShowMintModal(false)}
          >
            <Form.Item
              style={{
                width: '100%',
                flexDirection: 'column',
                paddingTop: 30,
                marginBottom: 4,
              }}
              label={<h3>Mint to</h3>}
              labelAlign="left"
              colon={false}
              validateStatus={mintingDestinationErr ? 'error' : 'success'}
              help={mintingDestinationErr}
            >
              <Input
                placeholder="Address to mint edition to"
                value={mintingDestination}
                onChange={e => {
                  setMintingDestination(e.target.value);
                }}
              />
            </Form.Item>

            <Form.Item
              style={{
                width: '100%',
                flexDirection: 'column',
                paddingTop: 30,
              }}
              label={<h3>Number of editions to mint</h3>}
              labelAlign="left"
              colon={false}
            >
              <InputNumber
                type="number"
                placeholder="1"
                style={{ width: '100%' }}
                min={1}
                max={maxEditionsToMint}
                value={editions}
                precision={0}
                onChange={debouncedEditionsChangeHandler}
              />
            </Form.Item>

            <div>Total cost: {`◎${totalCost}`}</div>
          </Modal>

          <MetaplexOverlay visible={showCongrats}>
            <Confetti />
            <h1
              className="title"
              style={{
                fontSize: '3rem',
                marginBottom: 20,
              }}
            >
              Congratulations
            </h1>
            <p
              style={{
                color: 'white',
                textAlign: 'center',
                fontSize: '2rem',
              }}
            >
              New editions have been minted please view your NFTs in{' '}
              <Link to="/artworks">My Items</Link>.
            </p>
            <Button
              onClick={async () => {
                await onMint();
                setShowCongrats(false);
              }}
              className="overlay-btn"
            >
              Got it
            </Button>
          </MetaplexOverlay>
        </div>
      )}
    </>
  );
};<|MERGE_RESOLUTION|>--- conflicted
+++ resolved
@@ -11,10 +11,7 @@
   MetaplexOverlay,
   useConnection,
   useUserAccounts,
-<<<<<<< HEAD
-
-=======
->>>>>>> 0ba49547
+
 } from '@oyster/common';
 import { useArt } from '../../hooks';
 import { mintEditionsToWallet } from '../../actions/mintEditionsIntoWallet';
@@ -22,10 +19,6 @@
 import { Confetti } from '../Confetti';
 import { Link } from 'react-router-dom';
 import { useWallet } from '@solana/wallet-adapter-react';
-<<<<<<< HEAD
-
-=======
->>>>>>> 0ba49547
 
 interface ArtMintingProps {
   id: string;
@@ -34,10 +27,7 @@
 
 export const ArtMinting = ({ id, onMint }: ArtMintingProps) => {
   const wallet = useWallet();
-<<<<<<< HEAD
-
-=======
->>>>>>> 0ba49547
+
   const connection = useConnection();
   const { accountByMint } = useUserAccounts();
   const [showMintModal, setShowMintModal] = useState<boolean>(false);
