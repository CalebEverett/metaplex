--- conflicted
+++ resolved
@@ -15,7 +15,7 @@
   WalletSigner,
 } from '@oyster/common';
 import { useWallet } from '@solana/wallet-adapter-react';
-import { Connection, PublicKey } from '@solana/web3.js';
+import { Connection } from '@solana/web3.js';
 import { Badge, Popover, List } from 'antd';
 import React, { useEffect, useMemo, useState } from 'react';
 import { Link } from 'react-router-dom';
@@ -99,15 +99,10 @@
 }
 
 export async function getPersonalEscrowAta(
-<<<<<<< HEAD
-  wallet: WalletAdapter | undefined,
+  wallet: WalletSigner | undefined,
 ): Promise<StringPublicKey | undefined> {
-=======
-  wallet: WalletSigner,
-): Promise<PublicKey | undefined> {
->>>>>>> 129bc3fd
   const PROGRAM_IDS = programIds();
-  if (!wallet.publicKey) return;
+  if (!wallet?.publicKey) return;
 
   return (
     await findProgramAddress(
@@ -183,11 +178,7 @@
   notifications: NotificationCard[];
 }) {
   const { accountByMint } = useUserAccounts();
-<<<<<<< HEAD
   const walletPubkey = wallet?.publicKey?.toBase58();
-=======
-  const walletPubkey = wallet.publicKey;
->>>>>>> 129bc3fd
   const { bidderPotsByAuctionAndBidder } = useMeta();
   const auctionsNeedingSettling = useAuctions(AuctionViewState.Ended);
 
