--- conflicted
+++ resolved
@@ -1,16 +1,10 @@
-<<<<<<< HEAD
-import React from 'react';
-import { Tooltip } from 'antd';
-import { useWallet } from '../../contexts/wallet';
-import { shortenAddress } from '../../utils';
-=======
 import React, { useCallback } from 'react';
 import { Button, Select } from 'antd';
+import { Tooltip } from 'antd';
 import { useWallet } from '@solana/wallet-adapter-react';
 import { ENDPOINTS, useConnectionConfig } from '../../contexts/connection';
 import { useWalletModal } from '../../contexts';
 import { notify, shortenAddress } from '../../utils';
->>>>>>> 9d5a5c6d
 import { CopyOutlined } from '@ant-design/icons';
 import { Identicon } from '../Identicon';
 import { Link } from 'react-router-dom';
@@ -20,8 +14,10 @@
 }: {
   additionalSettings?: JSX.Element;
 }) => {
-<<<<<<< HEAD
-  const { wallet } = useWallet();
+  const { connected, disconnect, publicKey } = useWallet();
+  const { endpoint, setEndpoint } = useConnectionConfig();
+  const { setVisible } = useWalletModal();
+  const open = useCallback(() => setVisible(true), [setVisible]);
 
   return (
     <>
@@ -32,12 +28,12 @@
         padding: "15px 0",
       }}>
         <Identicon
-          address={wallet?.publicKey?.toBase58()}
+          address={publicKey?.toBase58()}
           style={{
             width: 48,
           }}
         />
-        {wallet?.publicKey && <>
+        {publicKey && <>
           <Tooltip title="Address copied">
             <div style={{
               fontWeight: 600,
@@ -46,14 +42,14 @@
             }}
             onClick={() =>
               navigator.clipboard.writeText(
-                wallet.publicKey?.toBase58() || '',
+                publicKey?.toBase58() || '',
               )
             }>
-              <CopyOutlined />&nbsp;{shortenAddress(wallet.publicKey?.toBase58())}
+              <CopyOutlined />&nbsp;{shortenAddress(publicKey?.toBase58())}
             </div>
           </Tooltip>
 
-          <Link to={`/profile/${wallet.publicKey?.toBase58()}`} style={{
+          <Link to={`/profile/${publicKey?.toBase58()}`} style={{
             color: "rgba(255, 255, 255, 0.7)",
           }}>View profile</Link>
         </>}
@@ -63,61 +59,6 @@
           width: "calc(100% + 32px)",
           marginBottom: 10,
         }}></span>
-=======
-  const { connected, disconnect, publicKey } = useWallet();
-  const { endpoint, setEndpoint } = useConnectionConfig();
-  const { setVisible } = useWalletModal();
-  const open = useCallback(() => setVisible(true), [setVisible]);
-
-  return (
-    <>
-      <div style={{ display: 'grid' }}>
-        Network:{' '}
-        <Select
-          onSelect={setEndpoint}
-          value={endpoint}
-          style={{ marginBottom: 20 }}
-        >
-          {ENDPOINTS.map(({ name, endpoint }) => (
-            <Select.Option value={endpoint} key={endpoint}>
-              {name}
-            </Select.Option>
-          ))}
-        </Select>
-        {connected && (
-          <>
-            <span>Wallet:</span>
-            {publicKey && (
-              <Button
-                style={{ marginBottom: 5 }}
-                onClick={async () => {
-                  if (publicKey) {
-                    await navigator.clipboard.writeText(publicKey.toBase58());
-                    notify({
-                      message: 'Wallet update',
-                      description: 'Address copied to clipboard',
-                    });
-                  }
-                }}
-              >
-                <CopyOutlined />
-                {shortenAddress(publicKey.toBase58())}
-              </Button>
-            )}
-
-            <Button onClick={open} style={{ marginBottom: 5 }}>
-              Change
-            </Button>
-            <Button
-              type="primary"
-              onClick={() => disconnect().catch()}
-              style={{ marginBottom: 5 }}
-            >
-              Disconnect
-            </Button>
-          </>
-        )}
->>>>>>> 9d5a5c6d
         {additionalSettings}
       </div>
     </>
