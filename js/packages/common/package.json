--- conflicted
+++ resolved
@@ -5,12 +5,8 @@
   "main": "dist/lib/index.js",
   "types": "dist/lib/index.d.ts",
   "exports": {
-<<<<<<< HEAD
     ".": "./dist/lib",
     "./styles.css": "./dist/lib/styles.css"
-=======
-    ".": "./dist/lib"
->>>>>>> d34637dd
   },
   "license": "Apache-2.0",
   "publishConfig": {
