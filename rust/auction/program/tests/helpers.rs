--- conflicted
+++ resolved
@@ -150,7 +150,7 @@
     resource: &Pubkey,
     mint_keypair: &Pubkey,
     max_winners: usize,
-<<<<<<< HEAD
+    name: &str,
     instant_sale_price: Option<u64>,
     price_floor: PriceFloor,
     gap_tick_size_percentage: Option<u8>,
@@ -172,6 +172,7 @@
                     price_floor,
                     gap_tick_size_percentage,
                     tick_size,
+                    name: string_to_array(name)?,
                     instant_sale_price,
                 },
             )],
@@ -194,6 +195,7 @@
                     price_floor,
                     gap_tick_size_percentage,
                     tick_size,
+                    name: string_to_array(name)?,
                 },
             )],
             Some(&payer.pubkey()),
@@ -201,31 +203,6 @@
             *recent_blockhash,
         );
     }
-=======
-    name: &str,
-) -> Result<(), TransportError> {
-    let transaction = Transaction::new_signed_with_payer(
-        &[instruction::create_auction_instruction(
-            *program_id,
-            payer.pubkey(),
-            CreateAuctionArgs {
-                authority: payer.pubkey(),
-                end_auction_at: None,
-                end_auction_gap: None,
-                resource: *resource,
-                token_mint: *mint_keypair,
-                winners: WinnerLimit::Capped(max_winners),
-                price_floor: PriceFloor::None([0u8; 32]),
-                gap_tick_size_percentage: Some(0),
-                tick_size: Some(0),
-                name: string_to_array(name)?,
-            },
-        )],
-        Some(&payer.pubkey()),
-        &[payer],
-        *recent_blockhash,
-    );
->>>>>>> 18576497
     banks_client.process_transaction(transaction).await?;
     Ok(())
 }
