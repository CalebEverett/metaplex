use solana_client::rpc_request::TokenAccountsFilter;

use {
    clap::{crate_description, crate_name, crate_version, App, Arg, ArgMatches, SubCommand},
    solana_clap_utils::{
        input_parsers::pubkey_of,
        input_validators::{is_url, is_valid_pubkey, is_valid_signer},
    },
    solana_client::rpc_client::RpcClient,
    solana_program::{
        account_info::AccountInfo, borsh::try_from_slice_unchecked, program_pack::Pack,
    },
    solana_sdk::{
        pubkey::Pubkey,
        signature::{read_keypair_file, Keypair, Signer},
        system_instruction::create_account,
        transaction::Transaction,
    },
    spl_token::{
        instruction::{initialize_account, initialize_mint, mint_to},
        state::{Account, Mint},
    },
    spl_token_metadata::{
        instruction::{
            create_master_edition, create_metadata_accounts,
            mint_new_edition_from_master_edition_via_token, update_metadata_accounts,puff_metadata_account
        },
        state::{
            get_reservation_list, Data, Edition, Key, MasterEditionV1, MasterEditionV2, Metadata,
            EDITION, PREFIX,MAX_NAME_LENGTH, MAX_URI_LENGTH, MAX_SYMBOL_LENGTH
        },
    },
    std::str::FromStr,
};

const TOKEN_PROGRAM_PUBKEY: &str = "TokenkegQfeZyiNwAJbNbGKPFXCWuBvf9Ss623VQ5DA";
fn puff_unpuffed_metadata(_app_matches: &ArgMatches, payer: Keypair, client: RpcClient) {
    let metadata_accounts = client.get_program_accounts(&spl_token_metadata::id()).unwrap();
    let mut needing_puffing = vec![];
    for acct in metadata_accounts {
        if acct.1.data[0] == Key::MetadataV1 as u8 {
<<<<<<< HEAD
            let account: Metadata = try_from_slice_unchecked(&acct.1.data).unwrap();
            if account.data.name.len() < MAX_NAME_LENGTH || account.data.uri.len() < MAX_URI_LENGTH || account.data.symbol.len() < MAX_SYMBOL_LENGTH || account.edition_nonce.is_none() {
                needing_puffing.push(acct.0);
            }
=======
            match try_from_slice_unchecked(&acct.1.data) {
                Ok(val) => {
                    let account: Metadata = val;
                    if account.data.name.len() < MAX_NAME_LENGTH || account.data.uri.len() < MAX_URI_LENGTH || account.data.symbol.len() < MAX_SYMBOL_LENGTH || account.edition_nonce.is_none() {
                        needing_puffing.push(acct.0);
                    }
                },
                Err(_) => { println!("Skipping {}", acct.0)},
            };
>>>>>>> 8904e676
        }
    }
    println!("Found {} accounts needing puffing", needing_puffing.len());
    
    let mut instructions = vec![];
    let mut i = 0;
    while i < needing_puffing.len() {
        let pubkey = needing_puffing[i];
        instructions.push(puff_metadata_account(spl_token_metadata::id(), pubkey));
<<<<<<< HEAD
        if instructions.len() == 20 {
=======
        if instructions.len() >= 20 {
>>>>>>> 8904e676
            let mut transaction = Transaction::new_with_payer(&instructions, Some(&payer.pubkey()));
            let recent_blockhash = client.get_recent_blockhash().unwrap().0;

            transaction.sign(&[&payer], recent_blockhash);
            match client.send_and_confirm_transaction(&transaction) {
                Ok(_) => {
                    println!("Another 20 down. At {} / {}", i, needing_puffing.len());
                    instructions = vec![];
                    i += 1;
                },
                Err(_) => {
                    println!("Txn failed. Retry.");
                    std::thread::sleep(std::time::Duration::from_millis(1000));
                },
            }
        } else {
            i += 1;
        }
    }

    if instructions.len() > 0 {
        let mut transaction = Transaction::new_with_payer(&instructions, Some(&payer.pubkey()));
        let recent_blockhash = client.get_recent_blockhash().unwrap().0;
        transaction.sign(&[&payer], recent_blockhash);
        client.send_and_confirm_transaction(&transaction).unwrap();
    }
}

fn mint_coins(app_matches: &ArgMatches, payer: Keypair, client: RpcClient) {
    let token_key = Pubkey::from_str(TOKEN_PROGRAM_PUBKEY).unwrap();
    let amount = match app_matches.value_of("amount") {
        Some(val) => Some(val.parse::<u64>().unwrap()),
        None => None,
    }
    .unwrap();
    let mint_key = pubkey_of(app_matches, "mint").unwrap();
    let mut instructions = vec![];

    let mut signers = vec![&payer];
    let destination_key: Pubkey;
    let destination = Keypair::new();
    if app_matches.is_present("destination") {
        destination_key = pubkey_of(app_matches, "destination").unwrap();
    } else {
        destination_key = destination.pubkey();
        signers.push(&destination);
        instructions.push(create_account(
            &payer.pubkey(),
            &destination_key,
            client
                .get_minimum_balance_for_rent_exemption(Account::LEN)
                .unwrap(),
            Account::LEN as u64,
            &token_key,
        ));
        instructions.push(
            initialize_account(&token_key, &destination_key, &mint_key, &payer.pubkey()).unwrap(),
        );
    }
    instructions.push(
        mint_to(
            &token_key,
            &mint_key,
            &destination_key,
            &payer.pubkey(),
            &[&payer.pubkey()],
            amount,
        )
        .unwrap(),
    );
    let mut transaction = Transaction::new_with_payer(&instructions, Some(&payer.pubkey()));
    let recent_blockhash = client.get_recent_blockhash().unwrap().0;

    transaction.sign(&signers, recent_blockhash);
    client.send_and_confirm_transaction(&transaction).unwrap();

    println!("Minted {:?} tokens to {:?}.", amount, destination_key);
}
fn show_reservation_list(app_matches: &ArgMatches, _payer: Keypair, client: RpcClient) {
    let key = pubkey_of(app_matches, "key").unwrap();
    let mut res_data = client.get_account(&key).unwrap();
    let mut lamports = 0;
    let account_info = AccountInfo::new(
        &key,
        false,
        false,
        &mut lamports,
        &mut res_data.data,
        &res_data.owner,
        false,
        0,
    );

    let res_list = get_reservation_list(&account_info).unwrap();
    println!("Res list {:?}", res_list.reservations());
    println!(
        "current res spots: {:?}",
        res_list.current_reservation_spots()
    );
    println!("total res spots: {:?}", res_list.total_reservation_spots());
    println!("supply snapshot: {:?}", res_list.supply_snapshot());
}

fn show(app_matches: &ArgMatches, _payer: Keypair, client: RpcClient) {
    let program_key = spl_token_metadata::id();

    let printing_mint_key = pubkey_of(app_matches, "mint").unwrap();
    let master_metadata_seeds = &[
        PREFIX.as_bytes(),
        &program_key.as_ref(),
        printing_mint_key.as_ref(),
    ];
    let (master_metadata_key, _) =
        Pubkey::find_program_address(master_metadata_seeds, &program_key);

    let master_metadata_account = client.get_account(&master_metadata_key).unwrap();
    let master_metadata: Metadata =
        try_from_slice_unchecked(&master_metadata_account.data).unwrap();

    let update_authority = master_metadata.update_authority;

    let master_edition_seeds = &[
        PREFIX.as_bytes(),
        &program_key.as_ref(),
        &master_metadata.mint.as_ref(),
        EDITION.as_bytes(),
    ];
    let (master_edition_key, _) = Pubkey::find_program_address(master_edition_seeds, &program_key);
    let master_edition_account_res = client.get_account(&master_edition_key);

    println!("Metadata key: {:?}", master_metadata_key);
    println!("Metadata: {:#?}", master_metadata);
    println!("Update authority: {:?}", update_authority);
    match master_edition_account_res {
        Ok(master_edition_account) => {
            if master_edition_account.data[0] == Key::MasterEditionV1 as u8 {
                let master_edition: MasterEditionV1 =
                    try_from_slice_unchecked(&master_edition_account.data).unwrap();
                println!("Deprecated Master edition {:#?}", master_edition);
            } else if master_edition_account.data[0] == Key::MasterEditionV2 as u8 {
                let master_edition: MasterEditionV2 =
                    try_from_slice_unchecked(&master_edition_account.data).unwrap();
                println!("Master edition {:#?}", master_edition);
            } else {
                let edition: Edition =
                    try_from_slice_unchecked(&master_edition_account.data).unwrap();
                println!("Limited edition {:#?}", edition);
            }
        }
        Err(_) => {
            println!("No master edition or edition detected")
        }
    }
}

fn mint_edition_via_token_call(
    app_matches: &ArgMatches,
    payer: Keypair,
    client: RpcClient,
) -> (Edition, Pubkey, Pubkey) {
    let account_authority = read_keypair_file(
        app_matches
            .value_of("account_authority")
            .unwrap_or_else(|| app_matches.value_of("keypair").unwrap()),
    )
    .unwrap();

    let program_key = spl_token_metadata::id();
    let token_key = Pubkey::from_str(TOKEN_PROGRAM_PUBKEY).unwrap();

    let mint_key = pubkey_of(app_matches, "mint").unwrap();
    let existing_token_account = Pubkey::from_str(
        &client
            .get_token_accounts_by_owner(
                &account_authority.pubkey(),
                TokenAccountsFilter::Mint(mint_key),
            )
            .unwrap()
            .iter()
            .find(|x| {
                client
                    .get_token_account_balance(&Pubkey::from_str(&x.pubkey).unwrap())
                    .unwrap()
                    .amount
                    != "0"
            })
            .unwrap()
            .pubkey,
    )
    .unwrap();

    let new_mint_key = Keypair::new();
    let added_token_account = Keypair::new();
    let new_mint_pub = new_mint_key.pubkey();
    let metadata_seeds = &[
        PREFIX.as_bytes(),
        &program_key.as_ref(),
        &new_mint_pub.as_ref(),
    ];
    let (metadata_key, _) = Pubkey::find_program_address(metadata_seeds, &program_key);

    let edition_seeds = &[
        PREFIX.as_bytes(),
        &program_key.as_ref(),
        &new_mint_pub.as_ref(),
        EDITION.as_bytes(),
    ];
    let (edition_key, _) = Pubkey::find_program_address(edition_seeds, &program_key);

    let master_metadata_seeds = &[PREFIX.as_bytes(), &program_key.as_ref(), mint_key.as_ref()];
    let (master_metadata_key, _) =
        Pubkey::find_program_address(master_metadata_seeds, &program_key);

    let master_metadata_account = client.get_account(&master_metadata_key).unwrap();
    let master_metadata: Metadata =
        try_from_slice_unchecked(&master_metadata_account.data).unwrap();

    let master_edition_seeds = &[
        PREFIX.as_bytes(),
        &program_key.as_ref(),
        &master_metadata.mint.as_ref(),
        EDITION.as_bytes(),
    ];
    let (master_edition_key, _) = Pubkey::find_program_address(master_edition_seeds, &program_key);
    let master_edition_account = client.get_account(&master_edition_key).unwrap();
    let master_edition: MasterEditionV2 =
        try_from_slice_unchecked(&master_edition_account.data).unwrap();
    let signers = vec![&account_authority, &new_mint_key, &added_token_account];
    let mut instructions = vec![
        create_account(
            &payer.pubkey(),
            &new_mint_key.pubkey(),
            client
                .get_minimum_balance_for_rent_exemption(Mint::LEN)
                .unwrap(),
            Mint::LEN as u64,
            &token_key,
        ),
        initialize_mint(
            &token_key,
            &new_mint_key.pubkey(),
            &payer.pubkey(),
            Some(&payer.pubkey()),
            0,
        )
        .unwrap(),
        create_account(
            &payer.pubkey(),
            &added_token_account.pubkey(),
            client
                .get_minimum_balance_for_rent_exemption(Account::LEN)
                .unwrap(),
            Account::LEN as u64,
            &token_key,
        ),
        initialize_account(
            &token_key,
            &added_token_account.pubkey(),
            &new_mint_key.pubkey(),
            &payer.pubkey(),
        )
        .unwrap(),
        mint_to(
            &token_key,
            &new_mint_key.pubkey(),
            &added_token_account.pubkey(),
            &payer.pubkey(),
            &[&payer.pubkey()],
            1,
        )
        .unwrap(),
    ];

    instructions.push(mint_new_edition_from_master_edition_via_token(
        program_key,
        metadata_key,
        edition_key,
        master_edition_key,
        new_mint_key.pubkey(),
        account_authority.pubkey(),
        payer.pubkey(),
        account_authority.pubkey(),
        existing_token_account,
        account_authority.pubkey(),
        master_metadata_key,
        master_metadata.mint,
        master_edition.supply + 1,
    ));

    let mut transaction = Transaction::new_with_payer(&instructions, Some(&payer.pubkey()));
    let recent_blockhash = client.get_recent_blockhash().unwrap().0;

    transaction.sign(&signers, recent_blockhash);
    client.send_and_confirm_transaction(&transaction).unwrap();
    let account = client.get_account(&edition_key).unwrap();
    let edition: Edition = try_from_slice_unchecked(&account.data).unwrap();
    (edition, edition_key, new_mint_key.pubkey())
}

fn master_edition_call(
    app_matches: &ArgMatches,
    payer: Keypair,
    client: RpcClient,
) -> (MasterEditionV2, Pubkey) {
    let update_authority = read_keypair_file(
        app_matches
            .value_of("update_authority")
            .unwrap_or_else(|| app_matches.value_of("keypair").unwrap()),
    )
    .unwrap();
    let mint_authority = read_keypair_file(
        app_matches
            .value_of("mint_authority")
            .unwrap_or_else(|| app_matches.value_of("keypair").unwrap()),
    )
    .unwrap();

    let program_key = spl_token_metadata::id();
    let token_key = Pubkey::from_str(TOKEN_PROGRAM_PUBKEY).unwrap();

    let mint_key = pubkey_of(app_matches, "mint").unwrap();
    let metadata_seeds = &[PREFIX.as_bytes(), &program_key.as_ref(), mint_key.as_ref()];
    let (metadata_key, _) = Pubkey::find_program_address(metadata_seeds, &program_key);

    let metadata_account = client.get_account(&metadata_key).unwrap();
    let metadata: Metadata = try_from_slice_unchecked(&metadata_account.data).unwrap();

    let master_edition_seeds = &[
        PREFIX.as_bytes(),
        &program_key.as_ref(),
        &metadata.mint.as_ref(),
        EDITION.as_bytes(),
    ];
    let (master_edition_key, _) = Pubkey::find_program_address(master_edition_seeds, &program_key);

    let max_supply = match app_matches.value_of("max_supply") {
        Some(val) => Some(val.parse::<u64>().unwrap()),
        None => None,
    };

    let added_token_account = Keypair::new();

    let needs_a_token = app_matches.is_present("add_one_token");
    let mut signers = vec![&update_authority, &mint_authority];
    let mut instructions = vec![];

    if needs_a_token {
        signers.push(&added_token_account);
        instructions.push(create_account(
            &payer.pubkey(),
            &added_token_account.pubkey(),
            client
                .get_minimum_balance_for_rent_exemption(Account::LEN)
                .unwrap(),
            Account::LEN as u64,
            &token_key,
        ));
        instructions.push(
            initialize_account(
                &token_key,
                &added_token_account.pubkey(),
                &metadata.mint,
                &payer.pubkey(),
            )
            .unwrap(),
        );
        instructions.push(
            mint_to(
                &token_key,
                &metadata.mint,
                &added_token_account.pubkey(),
                &payer.pubkey(),
                &[&payer.pubkey()],
                1,
            )
            .unwrap(),
        )
    }

    instructions.push(create_master_edition(
        program_key,
        master_edition_key,
        mint_key,
        update_authority.pubkey(),
        mint_authority.pubkey(),
        metadata_key,
        payer.pubkey(),
        max_supply,
    ));

    let mut transaction = Transaction::new_with_payer(&instructions, Some(&payer.pubkey()));
    let recent_blockhash = client.get_recent_blockhash().unwrap().0;

    transaction.sign(&signers, recent_blockhash);
    client.send_and_confirm_transaction(&transaction).unwrap();
    let account = client.get_account(&master_edition_key).unwrap();
    let master_edition: MasterEditionV2 = try_from_slice_unchecked(&account.data).unwrap();
    (master_edition, master_edition_key)
}

fn update_metadata_account_call(
    app_matches: &ArgMatches,
    payer: Keypair,
    client: RpcClient,
) -> (Metadata, Pubkey) {
    let update_authority = read_keypair_file(
        app_matches
            .value_of("update_authority")
            .unwrap_or_else(|| app_matches.value_of("keypair").unwrap()),
    )
    .unwrap();
    let program_key = spl_token_metadata::id();
    let mint_key = pubkey_of(app_matches, "mint").unwrap();
    let metadata_seeds = &[PREFIX.as_bytes(), &program_key.as_ref(), mint_key.as_ref()];
    let (metadata_key, _) = Pubkey::find_program_address(metadata_seeds, &program_key);

    let uri = match app_matches.value_of("uri") {
        Some(val) => Some(val.to_owned()),
        None => None,
    };

    let name = match app_matches.value_of("name") {
        Some(val) => Some(val.to_owned()),
        None => None,
    };

    let new_update_authority = pubkey_of(app_matches, "new_update_authority");

    let metadata_account = client.get_account(&metadata_key).unwrap();
    let metadata: Metadata = try_from_slice_unchecked(&metadata_account.data).unwrap();

    let new_data = Data {
        name: name.unwrap_or(metadata.data.name),
        symbol: metadata.data.symbol,
        uri: uri.unwrap_or(metadata.data.uri),
        seller_fee_basis_points: 0,
        creators: metadata.data.creators,
    };

    let instructions = [update_metadata_accounts(
        program_key,
        metadata_key,
        update_authority.pubkey(),
        new_update_authority,
        Some(new_data),
        None,
    )];

    let mut transaction = Transaction::new_with_payer(&instructions, Some(&payer.pubkey()));
    let recent_blockhash = client.get_recent_blockhash().unwrap().0;
    let signers = vec![&update_authority];

    transaction.sign(&signers, recent_blockhash);
    client.send_and_confirm_transaction(&transaction).unwrap();
    let metadata_account = client.get_account(&metadata_key).unwrap();
    let metadata: Metadata = try_from_slice_unchecked(&metadata_account.data).unwrap();
    (metadata, metadata_key)
}

fn create_metadata_account_call(
    app_matches: &ArgMatches,
    payer: Keypair,
    client: RpcClient,
) -> (Metadata, Pubkey) {
    let update_authority = read_keypair_file(
        app_matches
            .value_of("update_authority")
            .unwrap_or_else(|| app_matches.value_of("keypair").unwrap()),
    )
    .unwrap();

    let program_key = spl_token_metadata::id();
    let token_key = Pubkey::from_str(TOKEN_PROGRAM_PUBKEY).unwrap();
    let name = app_matches.value_of("name").unwrap().to_owned();
    let symbol = app_matches.value_of("symbol").unwrap().to_owned();
    let uri = app_matches.value_of("uri").unwrap().to_owned();
    let create_new_mint = !app_matches.is_present("mint");
    let mutable = app_matches.is_present("mutable");
    let new_mint = Keypair::new();
    let mint_key = match app_matches.value_of("mint") {
        Some(_val) => pubkey_of(app_matches, "mint").unwrap(),
        None => new_mint.pubkey(),
    };
    let metadata_seeds = &[
        PREFIX.as_bytes(),
        &program_key.as_ref(),
        mint_key.as_ref(),
    ];
    let (metadata_key, _) = Pubkey::find_program_address(metadata_seeds, &program_key);

    let mut new_mint_instructions = vec![
        create_account(
            &payer.pubkey(),
            &mint_key,
            client
                .get_minimum_balance_for_rent_exemption(Mint::LEN)
                .unwrap(),
            Mint::LEN as u64,
            &token_key,
        ),
        initialize_mint(
            &token_key,
            &mint_key,
            &payer.pubkey(),
            Some(&payer.pubkey()),
            0,
        )
        .unwrap(),
    ];

    let new_metadata_instruction = 
        create_metadata_accounts(
            program_key,
            metadata_key,
            mint_key,
            payer.pubkey(),
            payer.pubkey(),
            update_authority.pubkey(),
            name,
            symbol,
            uri,
            None,
            0,
            update_authority.pubkey() != payer.pubkey(),
            mutable,
        );

    let mut instructions = vec![new_metadata_instruction];

    if create_new_mint {
        instructions.append(&mut new_mint_instructions)
    }

    let mut transaction = Transaction::new_with_payer(&instructions, Some(&payer.pubkey()));
    let recent_blockhash = client.get_recent_blockhash().unwrap().0;
    let mut signers = vec![&payer];
    if create_new_mint {
        signers.push(&new_mint);
    }
    if update_authority.pubkey() != payer.pubkey() {
        signers.push(&update_authority)
    }
    transaction.sign(&signers, recent_blockhash);
    client.send_and_confirm_transaction(&transaction).unwrap();
    let account = client.get_account(&metadata_key).unwrap();
    let metadata: Metadata = try_from_slice_unchecked(&account.data).unwrap();
    (metadata, metadata_key)
}

fn main() {
    let app_matches = App::new(crate_name!())
        .about(crate_description!())
        .version(crate_version!())
        .arg(
            Arg::with_name("keypair")
                .long("keypair")
                .value_name("KEYPAIR")
                .validator(is_valid_signer)
                .takes_value(true)
                .global(true)
                .help("Filepath or URL to a keypair"),
        )
        .arg(
            Arg::with_name("json_rpc_url")
                .long("url")
                .value_name("URL")
                .takes_value(true)
                .global(true)
                .validator(is_url)
                .help("JSON RPC URL for the cluster [default: devnet]"),
        )
        .arg(
            Arg::with_name("update_authority")
                .long("update_authority")
                .value_name("UPDATE_AUTHORITY")
                .takes_value(true)
                .global(true)
                .help("Update authority filepath or url to keypair besides yourself, defaults to normal keypair"),
        )
        .subcommand(
     SubCommand::with_name("create_metadata_accounts")
                .about("Create Metadata Accounts")
                .arg(
                    Arg::with_name("name")
                        .long("name")
                        .global(true)
                        .value_name("NAME")
                        .takes_value(true)
                        .help("name for the Mint"),
                )
                .arg(
                    Arg::with_name("symbol")
                        .long("symbol")
                        .value_name("SYMBOL")
                        .takes_value(true)
                        .global(true)
                        .help("symbol for the Mint"),
                )
                .arg(
                    Arg::with_name("uri")
                        .long("uri")
                        .value_name("URI")
                        .takes_value(true)
                        .required(true)
                        .help("URI for the Mint"),
                )
                .arg(
                    Arg::with_name("mint")
                        .long("mint")
                        .value_name("MINT")
                        .takes_value(true)
                        .required(false)
                        .help("Pubkey for an existing mint (random new mint otherwise)"),
                )
                .arg(
                    Arg::with_name("mutable")
                        .long("mutable")
                        .value_name("MUTABLE")
                        .takes_value(false)
                        .required(false)
                        .help("Permit future metadata updates"),
                )
        ).subcommand(
            SubCommand::with_name("mint_coins")
                       .about("Mint coins to your mint to an account")
                       .arg(
                        Arg::with_name("mint")
                            .long("mint")
                            .value_name("MINT")
                            .required(true)
                            .validator(is_valid_pubkey)
                            .takes_value(true)
                            .help("Mint of the Metadata"),
                    ).arg(
                        Arg::with_name("destination")
                            .long("destination")
                            .value_name("DESTINATION")
                            .required(false)
                            .validator(is_valid_pubkey)
                            .takes_value(true)
                            .help("Destination account. If one isnt given, one is made."),
                    ).arg(
                        Arg::with_name("amount")
                            .long("amount")
                            .value_name("AMOUNT")
                            .required(true)
                            .takes_value(true)
                            .help("How many"),
                    )
               )
        .subcommand(
     SubCommand::with_name("update_metadata_accounts")
                .about("Update Metadata Accounts")
                .arg(
                    Arg::with_name("mint")
                        .long("mint")
                        .value_name("MINT")
                        .required(true)
                        .validator(is_valid_pubkey)
                        .takes_value(true)
                        .help("Mint of the Metadata"),
                )
                .arg(
                    Arg::with_name("uri")
                        .long("uri")
                        .value_name("URI")
                        .takes_value(true)
                        .required(false)
                        .help("new URI for the Metadata"),
                )
                .arg(
                    Arg::with_name("name")
                        .long("name")
                        .value_name("NAME")
                        .takes_value(true)
                        .required(false)
                        .help("new NAME for the Metadata"),
                )
                .arg(
                    Arg::with_name("new_update_authority")
                        .long("new_update_authority")
                        .value_name("NEW_UPDATE_AUTHORITY")
                        .required(false)
                        .validator(is_valid_pubkey)
                        .takes_value(true)
                        .help("New update authority"))
        ).subcommand(
            SubCommand::with_name("show")
                .about("Show")
                .arg(
                    Arg::with_name("mint")
                        .long("mint")
                        .value_name("MINT")
                        .required(true)
                        .validator(is_valid_pubkey)
                        .takes_value(true)
                        .help("Metadata mint"),
                )
        ).subcommand(
            SubCommand::with_name("show_reservation_list")
                .about("Show Reservation List")
                .arg(
                    Arg::with_name("key")
                        .long("key")
                        .value_name("KEY")
                        .required(true)
                        .validator(is_valid_pubkey)
                        .takes_value(true)
                        .help("Account key of reservation list"),
                )
        )
        .subcommand(
            SubCommand::with_name("create_master_edition")
                .about("Create Master Edition out of Metadata")
                .arg(
                    Arg::with_name("add_one_token")
                        .long("add_one_token")
                        .value_name("ADD_ONE_TOKEN")
                        .required(false)
                        .takes_value(false)
                        .help("Add a token to this mint before calling (useful if your mint has zero tokens, this action requires one to be present)"),
                ).arg(
                    Arg::with_name("max_supply")
                        .long("max_supply")
                        .value_name("MAX_SUPPLY")
                        .required(false)
                        .takes_value(true)
                        .help("Set a maximum supply that can be minted."),
                ).arg(
                    Arg::with_name("mint")
                        .long("mint")
                        .value_name("MINT")
                        .required(true)
                        .validator(is_valid_pubkey)
                        .takes_value(true)
                        .help("Metadata mint to from which to create a master edition."),
                ).arg(
                    Arg::with_name("mint_authority")
                        .long("mint_authority")
                        .value_name("MINT_AUTHORITY")
                        .validator(is_valid_signer)
                        .takes_value(true)
                        .required(false)
                        .help("Filepath or URL to a keypair representing mint authority, defaults to you"),       
                )
        ).subcommand(
                SubCommand::with_name("mint_new_edition_from_master_edition_via_token")
                        .about("Mint new edition from master edition via a token - this will just also mint the token for you and submit it.")
                        .arg(
                            Arg::with_name("mint")
                                .long("mint")
                                .value_name("MINT")
                                .required(true)
                                .validator(is_valid_pubkey)
                                .takes_value(true)
                                .help("Metadata Mint from which to mint this new edition"),
                        ).arg(
                            Arg::with_name("account")
                                .long("account")
                                .value_name("ACCOUNT")
                                .required(false)
                                .validator(is_valid_pubkey)
                                .takes_value(true)
                                .help("Account which contains authorization token. If not provided, one will be made."),
                        ).arg(
                            Arg::with_name("account_authority")
                                .long("account_authority")
                                .value_name("ACCOUNT_AUTHORITY")
                                .required(false)
                                .validator(is_valid_signer)
                                .takes_value(true)
                                .help("Account's authority, defaults to you"),
                        )
                    
        ).subcommand(
                SubCommand::with_name("puff_unpuffed_metadata")
                        .about("Take metadata that still have variable length name, symbol, and uri fields and stretch them out with null symbols so they can be searched more easily by RPC.")).get_matches();

    let client = RpcClient::new(
        app_matches
            .value_of("json_rpc_url")
            .unwrap_or(&"https://api.devnet.solana.com".to_owned())
            .to_owned(),
    );

    let payer = read_keypair_file(app_matches.value_of("keypair").unwrap()).unwrap();

    let (sub_command, sub_matches) = app_matches.subcommand();
    match (sub_command, sub_matches) {
        ("create_metadata_accounts", Some(arg_matches)) => {
            let (metadata, metadata_key) = create_metadata_account_call(arg_matches, payer, client);
            println!(
                "Create metadata account with mint {:?} and key {:?} and name of {:?} and symbol of {:?}",
                metadata.mint, metadata_key, metadata.data.name, metadata.data.symbol
            );
        }
        ("update_metadata_accounts", Some(arg_matches)) => {
            let (metadata, metadata_key) = update_metadata_account_call(arg_matches, payer, client);
            println!(
                "Update metadata account with mint {:?} and key {:?} which now has URI of {:?}",
                metadata.mint, metadata_key, metadata.data.uri
            );
        }
        ("create_master_edition", Some(arg_matches)) => {
            let (master_edition, master_edition_key) =
                master_edition_call(arg_matches, payer, client);
            println!(
                "Created master edition {:?} with key {:?}",
                master_edition, master_edition_key
            );
        }
        ("mint_new_edition_from_master_edition_via_token", Some(arg_matches)) => {
            let (edition, edition_key, mint) = mint_edition_via_token_call(arg_matches, payer, client);
            println!(
                "New edition: {:?}\nParent edition: {:?}\nEdition number: {:?}\nToken mint: {:?}",
                edition_key, edition.parent, edition.edition, mint
            );
        }
        ("show", Some(arg_matches)) => {
            show(arg_matches, payer, client);
        }
        ("show_reservation_list", Some(arg_matches)) => {
            show_reservation_list(arg_matches, payer, client);
        }
        ("mint_coins", Some(arg_matches)) => {
            mint_coins(arg_matches, payer, client);
        }
        ("puff_unpuffed_metadata", Some(arg_matches)) => {
            puff_unpuffed_metadata(arg_matches, payer, client);
        }
        _ => unreachable!(),
    }
}<|MERGE_RESOLUTION|>--- conflicted
+++ resolved
@@ -39,12 +39,6 @@
     let mut needing_puffing = vec![];
     for acct in metadata_accounts {
         if acct.1.data[0] == Key::MetadataV1 as u8 {
-<<<<<<< HEAD
-            let account: Metadata = try_from_slice_unchecked(&acct.1.data).unwrap();
-            if account.data.name.len() < MAX_NAME_LENGTH || account.data.uri.len() < MAX_URI_LENGTH || account.data.symbol.len() < MAX_SYMBOL_LENGTH || account.edition_nonce.is_none() {
-                needing_puffing.push(acct.0);
-            }
-=======
             match try_from_slice_unchecked(&acct.1.data) {
                 Ok(val) => {
                     let account: Metadata = val;
@@ -54,7 +48,6 @@
                 },
                 Err(_) => { println!("Skipping {}", acct.0)},
             };
->>>>>>> 8904e676
         }
     }
     println!("Found {} accounts needing puffing", needing_puffing.len());
@@ -64,11 +57,7 @@
     while i < needing_puffing.len() {
         let pubkey = needing_puffing[i];
         instructions.push(puff_metadata_account(spl_token_metadata::id(), pubkey));
-<<<<<<< HEAD
-        if instructions.len() == 20 {
-=======
         if instructions.len() >= 20 {
->>>>>>> 8904e676
             let mut transaction = Transaction::new_with_payer(&instructions, Some(&payer.pubkey()));
             let recent_blockhash = client.get_recent_blockhash().unwrap().0;
 
